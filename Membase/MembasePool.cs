--- conflicted
+++ resolved
@@ -233,30 +233,15 @@
 		private InternalState InitBasic(ClusterConfig config, ISaslAuthenticationProvider auth)
 		{
 			if (log.IsInfoEnabled) log.Info("No vbucket. Server count: " + (config.nodes == null ? 0 : config.nodes.Length));
-<<<<<<< HEAD
-
-			// no vbucket config, use the node list and the ports
-			//var portType = this.configuration.Port;
-
-			var tmp = config == null
-					? Enumerable.Empty<IMemcachedNode>()
-						: (from node in config.nodes
-						   let ip = new IPEndPoint(IPAddress.Parse(node.HostName), node.Port)
-						   where node.Status == "healthy"
-						   select CreateNode(ip, auth, node.ConfigurationData));
-=======
-      List<IMemcachedNode> nodes = new List<IMemcachedNode>();
-
-      if (config != null)
-      {
-        foreach (ClusterNode v in config.nodes)
-        {
-          IPAddress address = GetAddress(v.hostname);
-          if (address != null)
-            nodes.Add(new BinaryNode(new IPEndPoint(address, v.ports.direct), configuration.SocketPool, auth));
-        }
-      }
->>>>>>> 4cba49b0
+
+			// the cluster can return host names in the server list, so
+			// we ha ve to make sure they are converted to IP addresses
+			var nodes = config == null
+						? Enumerable.Empty<IMemcachedNode>()
+							: (from node in config.nodes
+							   let ip = new IPEndPoint(GetFirstAddress(node.HostName), node.Port)
+							   where node.Status == "healthy"
+							   select CreateNode(ip, auth, node.ConfigurationData));
 
 			return new InternalState
 			{
@@ -266,35 +251,38 @@
 			};
 		}
 
-<<<<<<< HEAD
+		private static IPAddress GetFirstAddress(string hostname)
+		{
+			var items = Dns.GetHostAddresses(hostname);
+
+			// if either the dns is not set up properly
+			// or the host is mapped only to an IPv6 address
+			// but the client has no IPv6 stack
+			// then GetHostAddresses will not return anything
+			if (items.Length > 0)
+			{
+				if (log.IsDebugEnabled)
+					foreach (IPAddress item in items)
+						log.DebugFormat("Found address {0} for {1}", item, hostname);
+
+				var retval = items[0];
+
+				if (log.IsDebugEnabled)
+					log.DebugFormat("Using address {0} for {1}", retval, hostname);
+
+				return retval;
+			}
+
+			if (log.IsErrorEnabled)
+				log.Error("Could not resolve " + hostname);
+
+			throw new MemcachedClientException("Could not resolve " + hostname);
+		}
+
 		protected virtual IMemcachedNode CreateNode(IPEndPoint endpoint, ISaslAuthenticationProvider auth, Dictionary<string, object> nodeInfo)
 		{
 			return new BinaryNode(endpoint, this.configuration.SocketPool, auth);
 		}
-=======
-    private static IPAddress GetAddress(string hostname)
-    {
-      IPAddress[] items = Dns.GetHostAddresses(hostname);
-      if (items.Length > 0)
-      {
-        if (log.IsInfoEnabled)
-        {
-          foreach (IPAddress item in items)
-          {
-            log.Info(string.Format("Found Address {0} found for {1}", item.ToString(), hostname));
-          }
-
-          log.Info(string.Format("Using Address {0} for {1}", items.First().ToString(), hostname));
-        }
-        return items.First();
-      }
-      else
-      {
-        log.Info(string.Format("No Address found for {0}", hostname));
-        throw new MemcachedClientException(string.Format("Unable to connect to {0} no sutiable addresses were found", hostname));
-      }
-    }
->>>>>>> 4cba49b0
 
 		void IDisposable.Dispose()
 		{
